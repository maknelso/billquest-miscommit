# lambda/query_data/app.py
import json
import logging
import os
<<<<<<< HEAD
from decimal import Decimal
=======
from decimal import Decimal  # Import Decimal
>>>>>>> 336bd7b5

import boto3
from boto3.dynamodb.conditions import Key

# Initialize logging
logging.basicConfig(level=logging.INFO)
logger = logging.getLogger()

# Initialize DynamoDB client
dynamodb_client = boto3.resource("dynamodb")
table_name = os.environ.get("TABLE_NAME")
table = dynamodb_client.Table(table_name)


class DecimalEncoder(json.JSONEncoder):
    def default(self, o):
        if isinstance(o, Decimal):
            # Convert Decimal objects to float for JSON serialization.
            # You could also use str(obj) if you need exact string representation
            # and want to avoid potential floating-point inaccuracies.
            return float(o)
        return json.JSONEncoder.default(self, o)


def lambda_handler(event, context):
    logger.info(f"Received event: {json.dumps(event, indent=2)}")

    # Define common headers for CORS
    cors_headers = {
        "Content-Type": "application/json",
        "Access-Control-Allow-Origin": "http://localhost:5173",  # Allow your frontend origin
        "Access-Control-Allow-Methods": "GET,OPTIONS",  # Allow GET and OPTIONS methods
        "Access-Control-Allow-Headers": "Content-Type,X-Amz-Date,Authorization,X-Api-Key,X-Amz-Security-Token",  # Allow specified headers
    }

    try:
        query_params = event.get("queryStringParameters", {}) or {}
        query_type = query_params.get("queryType", "account")

        # Different query types
        if query_type == "account":
            response = query_by_account(query_params)
        elif query_type == "date":
            response = query_by_date(query_params)
        elif query_type == "invoice":
            response = query_by_invoice(query_params)
        else:
            response = {
                "statusCode": 400,
<<<<<<< HEAD
                "headers": {"Content-Type": "application/json"},
                "body": json.dumps(
                    {"message": f"Invalid query type: {query_type}"}, cls=DecimalEncoder
                ),
=======
                "body": json.dumps({"message": f"Invalid query type: {query_type}"}),
>>>>>>> 336bd7b5
            }

        # Merge CORS headers into the response headers for all successful paths
        response["headers"] = {**response.get("headers", {}), **cors_headers}
        return response

    except Exception as e:
        logger.error(f"Error querying data: {str(e)}")
        # For error responses, also include CORS headers
        return {
            "statusCode": 500,
            "headers": cors_headers,  # Apply CORS headers to error response
            "body": json.dumps({"message": f"Error: {str(e)}"}),
        }


def query_by_account(params):
    account_id = params.get("accountId")
    if not account_id:
        return {
            "statusCode": 400,
            "headers": {"Content-Type": "application/json"},
            "body": json.dumps({"message": "Missing 'accountId' parameter"}),
        }

    response = table.query(
        KeyConditionExpression=Key("payer_account_id").eq(account_id)
    )

    return {
        "statusCode": 200,
        "headers": {"Content-Type": "application/json"},
<<<<<<< HEAD
        "body": json.dumps({"items": response.get("Items", [])}, cls=DecimalEncoder),
=======
        "body": json.dumps(
            {"items": response.get("Items", [])}, cls=DecimalEncoder
        ),  # Added DecimalEncoder
>>>>>>> 336bd7b5
    }


def query_by_date(params):
    date = params.get("date")
    product = params.get("product")

    if not date:
        return {
            "statusCode": 400,
            "headers": {"Content-Type": "application/json"},
            "body": json.dumps({"message": "Missing 'date' parameter"}),
        }

    key_condition = Key("bill_period_start_date").eq(date)
    if product:
        key_condition = key_condition & Key("product_code").eq(product)

    response = table.query(
        IndexName="DateProductIndex", KeyConditionExpression=key_condition
    )

    return {
        "statusCode": 200,
        "headers": {"Content-Type": "application/json"},
        "body": json.dumps(
            {"items": response.get("Items", [])}, cls=DecimalEncoder
        ),  # Added DecimalEncoder
    }


def query_by_invoice(params):
    invoice_id = params.get("invoiceId")

    if not invoice_id:
        return {
            "statusCode": 400,
            "headers": {"Content-Type": "application/json"},
            "body": json.dumps({"message": "Missing 'invoiceId' parameter"}),
        }

    response = table.query(
        IndexName="InvoiceIndex",
        KeyConditionExpression=Key("invoice_id").eq(invoice_id),
    )

    return {
        "statusCode": 200,
        "headers": {"Content-Type": "application/json"},
        "body": json.dumps(
            {"items": response.get("Items", [])}, cls=DecimalEncoder
        ),  # Added DecimalEncoder
    }<|MERGE_RESOLUTION|>--- conflicted
+++ resolved
@@ -2,11 +2,7 @@
 import json
 import logging
 import os
-<<<<<<< HEAD
 from decimal import Decimal
-=======
-from decimal import Decimal  # Import Decimal
->>>>>>> 336bd7b5
 
 import boto3
 from boto3.dynamodb.conditions import Key
@@ -22,13 +18,13 @@
 
 
 class DecimalEncoder(json.JSONEncoder):
-    def default(self, o):
-        if isinstance(o, Decimal):
+    def default(self, obj):
+        if isinstance(obj, Decimal):
             # Convert Decimal objects to float for JSON serialization.
             # You could also use str(obj) if you need exact string representation
             # and want to avoid potential floating-point inaccuracies.
-            return float(o)
-        return json.JSONEncoder.default(self, o)
+            return float(obj)
+        return json.JSONEncoder.default(self, obj)
 
 
 def lambda_handler(event, context):
@@ -56,14 +52,7 @@
         else:
             response = {
                 "statusCode": 400,
-<<<<<<< HEAD
-                "headers": {"Content-Type": "application/json"},
-                "body": json.dumps(
-                    {"message": f"Invalid query type: {query_type}"}, cls=DecimalEncoder
-                ),
-=======
                 "body": json.dumps({"message": f"Invalid query type: {query_type}"}),
->>>>>>> 336bd7b5
             }
 
         # Merge CORS headers into the response headers for all successful paths
@@ -96,13 +85,9 @@
     return {
         "statusCode": 200,
         "headers": {"Content-Type": "application/json"},
-<<<<<<< HEAD
-        "body": json.dumps({"items": response.get("Items", [])}, cls=DecimalEncoder),
-=======
         "body": json.dumps(
             {"items": response.get("Items", [])}, cls=DecimalEncoder
         ),  # Added DecimalEncoder
->>>>>>> 336bd7b5
     }
 
 
